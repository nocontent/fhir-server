--- conflicted
+++ resolved
@@ -24,13 +24,10 @@
         {
             services.AddDevelopmentIdentityProvider(Configuration);
 
-<<<<<<< HEAD
-            services.AddFhirServer(Configuration).AddCosmosDb(Configuration).AddSecretStore(Configuration);
-=======
             services.AddFhirServer(Configuration)
                 .AddExportWorker()
-                .AddCosmosDb(Configuration);
->>>>>>> 4a5e0306
+                .AddCosmosDb(Configuration)
+                .AddSecretStore(Configuration);
 
             AddApplicationInsightsTelemetry(services);
         }
