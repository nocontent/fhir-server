--- conflicted
+++ resolved
@@ -188,11 +188,7 @@
             }
         }
 
-<<<<<<< HEAD
-        [Fact(Skip="Temporarily disabled")]
-=======
         [Fact(Skip = "History tests are unstable at the moment due to Cosmos DB issue with continuation tokens")]
->>>>>>> a412b6d6
         public async Task WhenGettingSystemHistory_GivenAQueryThatReturnsMoreThan10Results_TheServerShouldBatchTheResponse()
         {
             // The batch test does not work reliably on local Cosmos DB Emulator
